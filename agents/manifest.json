--- conflicted
+++ resolved
@@ -1,37 +1,4 @@
 {
-<<<<<<< HEAD
-    "type": "app",
-    "name": "astra_agents",
-    "version": "0.4.0",
-    "language": "go",
-    "dependencies": [
-        {
-            "type": "system",
-            "name": "rte_runtime_python",
-            "version": "0.4.0"
-        },
-        {
-            "type": "system",
-            "name": "rte_runtime_go",
-            "version": "0.4.0"
-        },
-        {
-            "type": "extension",
-            "name": "py_init_extension_cpp",
-            "version": "0.4.0"
-        },
-        {
-            "type": "extension_group",
-            "name": "default_extension_group",
-            "version": "0.4.0"
-        },
-        {
-            "type": "extension",
-            "name": "agora_rtc",
-            "version": "0.4.1-rc3"
-        }
-    ]
-=======
   "type": "app",
   "name": "astra_agents",
   "version": "0.4.0",
@@ -40,28 +7,27 @@
     {
       "type": "system",
       "name": "rte_runtime_python",
-      "version": "0.4.0"
+      "version": "0.4"
     },
     {
       "type": "system",
       "name": "rte_runtime_go",
-      "version": "0.4.0"
+      "version": "0.4"
     },
     {
       "type": "extension",
       "name": "py_init_extension_cpp",
-      "version": "0.4.0"
+      "version": "0.4"
     },
     {
       "type": "extension_group",
       "name": "default_extension_group",
-      "version": "0.4.0"
+      "version": "0.4"
     },
     {
       "type": "extension",
       "name": "agora_rtc",
-      "version": "=0.4.1-rc3"
+      "version": "0.4.1-rc3"
     }
   ]
->>>>>>> 7a92c955
 }